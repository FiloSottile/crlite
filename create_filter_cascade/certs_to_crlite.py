--- conflicted
+++ resolved
@@ -4,14 +4,14 @@
 # License, v. 2.0. If a copy of the MPL was not distributed with this
 # file, You can obtain one at http://mozilla.org/MPL/2.0/.
 
-import json
-import os
-import sys
-import math
 import argparse
 import bsdiff4
+import json
 import logging
+import math
+import os
 import stopwatch
+import sys
 from filtercascade import FilterCascade
 
 # Structure of the stats object:
@@ -47,6 +47,7 @@
 
 sw = stopwatch.StopWatch()
 
+
 def getCertList(certpath, aki):
     certlist = None
     if os.path.isfile(certpath):
@@ -60,14 +61,16 @@
                     aki, certpath))
     return certlist
 
+
 def initAKIStats(stats, aki):
     stats['AKIs'][aki] = {
-        'known'           : 0,
-        'revoked'         : 0,
-        'knownnotrevoked' : 0,
-        'knownrevoked'    : 0,
-        'crl'             : False
+        'known': 0,
+        'revoked': 0,
+        'knownnotrevoked': 0,
+        'knownrevoked': 0,
+        'crl': False
     }
+
 
 def genCertLists(args, stats, *, revoked_certs, nonrevoked_certs):
     stats['knownrevoked'] = 0
@@ -89,7 +92,7 @@
                 continue
 
             initAKIStats(stats, aki)
-            
+
             # Get known serials for AKI
             knownpath = os.path.join(path, filename)
             knownlist = getCertList(knownpath, aki)
@@ -103,12 +106,6 @@
             # Get revoked serials for AKI, if any
             revokedpath = os.path.join(args.revokedPath, "%s.known" % aki)
             revlist = getCertList(revokedpath, aki)
-<<<<<<< HEAD
-            if knownlist is None or revlist is None:
-                # Skip AKI. No revocations for this AKI.  Not even empty list.
-                counts['nocrl'] = counts['nocrl'] + 1
-                continue
-=======
 
             if revlist:
                 stats['revoked'] += len(revlist)
@@ -117,8 +114,7 @@
                 stats['nocrl'] += 1
                 revlist = set()
             stats['AKIs'][aki]['revoked'] = len(revlist)
-            
->>>>>>> eb900b16
+
             processedAKIs.add(aki)
 
             knownNotRevoked = knownlist - revlist
@@ -131,10 +127,9 @@
             # cbw - Don't add all revocations, only add revocations
             # for known certificates. Revocations for unknown certs
             # are useless cruft
-            #revoked_certs.extend(revlist)
             revoked_certs.extend(knownRevoked)
             nonrevoked_certs.extend(knownNotRevoked)
-            
+
     # Go through revoked AKIs and process any that were not part of known AKIs
     for path, dirs, files in os.walk(args.revokedPath):
         for filename in files:
@@ -143,7 +138,7 @@
                 continue
             if aki not in processedAKIs:
                 initAKIStats(stats, aki)
-                
+
                 revokedpath = os.path.join(path, filename)
                 revlist = getCertList(revokedpath, aki)
                 if revlist is None:
@@ -151,24 +146,13 @@
                     stats['nocrl'] += 1
                 else:
                     log.debug("Only revoked certs for AKI {}".format(aki))
-<<<<<<< HEAD
-                    counts['crls'] = counts['crls'] + len(revlist)
-                    revoked_certs.extend(revlist)
-    log.debug("CRL Revocations: %d KNR: %d KR: %d NOCRL: %d" %
-              (counts['crls'], counts['knownnotrevoked'],
-               counts['knownrevoked'], counts['nocrl']))
-=======
                     stats['revoked'] += len(revlist)
                     stats['AKIs'][aki]['crl'] = True
                     stats['AKIs'][aki]['revoked'] = len(revlist)
-                    # cbw - These revocations are for unknown certs, i.e. useless cruft,
-                    # so don't add them to the list of revocations
-                    #revoked_certs.extend(revlist)
 
     log.debug("R: %d K: %d KNR: %d KR: %d NOCRL: %d" %
               (stats['revoked'], stats['known'], stats['knownnotrevoked'],
                stats['knownrevoked'], stats['nocrl']))
->>>>>>> eb900b16
 
 
 def saveCertLists(args, *, revoked_certs, nonrevoked_certs):
@@ -196,17 +180,15 @@
         for line in file:
             nonrevoked_certs.append(line[:-1])
 
+
 def getFPRs(revoked_certs, nonrevoked_certs):
     return [len(revoked_certs) / (math.sqrt(2) * len(nonrevoked_certs)), 0.5]
 
+
 def generateMLBF(args, stats, *, revoked_certs, nonrevoked_certs):
     sw.start('mlbf')
-<<<<<<< HEAD
+    fprs = getFPRs(revoked_certs, nonrevoked_certs)
     if args.diffMetaFile is not None:
-=======
-    fprs = getFPRs(revoked_certs, nonrevoked_certs)
-    if args.diffMetaFile != None:
->>>>>>> eb900b16
         log.info(
             "Generating filter with characteristics from mlbf base file {}".
             format(args.diffMetaFile))
@@ -226,7 +208,7 @@
     stats['mlbf_version'] = cascade.version
     stats['mlbf_layers'] = cascade.layerCount()
     stats['mlbf_bits'] = cascade.bitCount()
-    
+
     log.debug("Filter cascade layers: {layers}, bit: {bits}".format(
         layers=cascade.layerCount(), bits=cascade.bitCount()))
     sw.end('mlbf')
@@ -252,12 +234,8 @@
     with open(args.metaFile, 'wb') as mlbf_meta_file:
         log.info("Writing to meta file {}".format(args.metaFile))
         cascade.saveDiffMeta(mlbf_meta_file)
-<<<<<<< HEAD
+    stats['mlbf_metafilesize'] = os.stat(args.metaFile).st_size
     if args.diffBaseFile is not None:
-=======
-    stats['mlbf_metafilesize'] = os.stat(args.metaFile).st_size
-    if args.diffBaseFile != None:
->>>>>>> eb900b16
         log.info("Generating patch file {patch} from {base} to {out}".format(
             patch=args.patchFile, base=args.diffBaseFile, out=args.outFile))
         bsdiff4.file_diff(args.diffBaseFile, args.outFile, args.patchFile)
@@ -305,15 +283,9 @@
     args.diffMetaFile = None
     args.diffBaseFile = None
     args.patchFile = None
-<<<<<<< HEAD
-    args.outFile = os.path.join(args.certPath, args.id, "mlbf/filter")
-    args.metaFile = os.path.join(args.certPath, args.id, "mlbf/filter.meta")
-    if args.knownPath is None:
-=======
     args.outFile = os.path.join(args.certPath, args.id, args.outDirName, "filter")
     args.metaFile = os.path.join(args.certPath, args.id, args.outDirName, "filter.meta")
-    if args.knownPath == None:
->>>>>>> eb900b16
+    if args.knownPath is None:
         args.knownPath = os.path.join(args.certPath, args.id, "known")
     if args.revokedPath is None:
         args.revokedPath = os.path.join(args.certPath, args.id, "revoked")
@@ -322,9 +294,11 @@
     args.validKeys = os.path.join(args.certPath, args.id, args.outDirName, "keys-valid")
     return args
 
+
 def saveStats(args, stats):
     with open(os.path.join(args.certPath, args.id, args.outDirName, "stats.json"), 'w') as f:
         f.write(json.dumps(stats))
+
 
 def main():
     args = parseArgs(sys.argv[1:])
@@ -332,12 +306,8 @@
     revoked_certs = []
     nonrevoked_certs = []
 
-<<<<<<< HEAD
-=======
     stats = {}
-    
-    marktime = datetime.utcnow()
->>>>>>> eb900b16
+
     sw.start('crlite')
     sw.start('certs')
     if args.cachekeys is True and os.path.isfile(
@@ -363,13 +333,8 @@
     sw.end('certs')
 
     # Setup for diff if previous filter specified
-<<<<<<< HEAD
     if args.previd is not None:
-        diffMetaPath = os.path.join(args.certPath, args.previd, "mlbf",
-=======
-    if args.previd != None:
         diffMetaPath = os.path.join(args.certPath, args.previd, args.outDirName,
->>>>>>> eb900b16
                                     "filter.meta")
         diffBasePath = os.path.join(args.certPath, args.previd, args.outDirName,
                                     "filter")
